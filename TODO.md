

## TODO LIST ##

* OAUTH API for posting
* sqlite database type
* redis database type
<<<<<<< HEAD
* static JSON files for http frontend
* reprocess nntp articles admin function
* thoroughly fix nntp sync deadlocks
=======


--------

src/srnd/config.go 

Setup() method needs to catch errors.
ReadConfig() : Should take config file name as argument. Should return error type if erorr occurs.

func ReadConfig(filename string) (*SRNdConfig, error){}


-----------

Validate() should also return errors if it fails: Needs to change to:

func (self *SRNdConfig) Validate() error {
	
}


------------------

src/srnd/database.go

NewDatabase(par1,par2,..) should return Database and error

Should change to:

func NewDatabase(db_type, schema, host, port, user, password string) (Database,error)  {
>>>>>>> 4d02e2d2
<|MERGE_RESOLUTION|>--- conflicted
+++ resolved
@@ -5,14 +5,10 @@
 * OAUTH API for posting
 * sqlite database type
 * redis database type
-<<<<<<< HEAD
+
 * static JSON files for http frontend
 * reprocess nntp articles admin function
 * thoroughly fix nntp sync deadlocks
-=======
-
-
---------
 
 src/srnd/config.go 
 
@@ -39,5 +35,4 @@
 
 Should change to:
 
-func NewDatabase(db_type, schema, host, port, user, password string) (Database,error)  {
->>>>>>> 4d02e2d2
+func NewDatabase(db_type, schema, host, port, user, password string) (Database,error)  {