//
// daemon.go
//
package srnd

import (
	"crypto/tls"
	"errors"
	"fmt"
	"log"
	"net"
	"net/textproto"
	"os"
	"strconv"
	"strings"
	"time"
)

type NNTPDaemon struct {
	instance_name string
	bind_addr     string
	conf          *SRNdConfig
	store         ArticleStore
	database      Database
	mod           ModEngine
	expire        ExpirationCore
	listener      net.Listener
	debug         bool
	sync_on_start bool
	// anon settings
	allow_anon             bool
	allow_anon_attachments bool

	// do we allow attachments from remote?
	allow_attachments bool

	running bool
	// http frontend
	frontend Frontend

	//cache driver
	cache CacheInterface

	// map of addr -> NNTPConnection
	feeds map[string]nntpConnection
	// for registering and deregistering outbound feeds
	register_outfeed   chan nntpConnection
	deregister_outfeed chan nntpConnection
	// infeed for articles
	infeed chan NNTPMessage
	// channel to load messages to infeed given their message id
	infeed_load chan string
	// channel for broadcasting a message to all feeds given their newsgroup, message_id
	send_all_feeds chan ArticleEntry
	// channel for broadcasting an ARTICLE command to all feeds in reader mode
	ask_for_article chan ArticleEntry

	tls_config *tls.Config
}

func (self NNTPDaemon) End() {
	if self.listener != nil {
		self.listener.Close()
	}
	if self.database != nil {
		self.database.Close()
	}
	if self.cache != nil {
		self.cache.Close()
	}
}

func (self *NNTPDaemon) GetDatabase() Database {
	return self.database
}

// for srnd tool
func (self *NNTPDaemon) DelNNTPLogin(username string) {
	exists, err := self.database.CheckNNTPUserExists(username)
	if !exists {
		log.Println("user", username, "does not exist")
		return
	} else if err == nil {
		err = self.database.RemoveNNTPLogin(username)
	}
	if err == nil {
		log.Println("removed user", username)
	} else {
		log.Fatalf("error removing nntp login: %s", err.Error())
	}
}

// for srnd tool
func (self *NNTPDaemon) AddNNTPLogin(username, password string) {
	exists, err := self.database.CheckNNTPUserExists(username)
	if exists {
		log.Println("user", username, "exists")
		return
	} else if err == nil {
		err = self.database.AddNNTPLogin(username, password)
	}
	if err == nil {
		log.Println("added user", username)
	} else {
		log.Fatalf("error adding nntp login: %s", err.Error())
	}
}

func (self *NNTPDaemon) dialOut(proxy_type, proxy_addr, remote_addr string) (conn net.Conn, err error) {

	if proxy_type == "" || proxy_type == "none" {
		// connect out without proxy
		log.Println("dial out to ", remote_addr)
		conn, err = net.Dial("tcp", remote_addr)
		if err != nil {
			log.Println("cannot connect to outfeed", remote_addr, err)
			return
		}
	} else if proxy_type == "socks4a" {
		// connect via socks4a
		log.Println("dial out via proxy", proxy_addr)
		conn, err = net.Dial("tcp", proxy_addr)
		if err != nil {
			log.Println("cannot connect to proxy", proxy_addr)
			return
		}
		// generate request
		idx := strings.LastIndex(remote_addr, ":")
		if idx == -1 {
			err = errors.New("invalid address: " + remote_addr)
			return
		}
		var port uint64
		addr := remote_addr[:idx]
		port, err = strconv.ParseUint(remote_addr[idx+1:], 10, 16)
		if port >= 25536 {
			err = errors.New("bad proxy port")
			return
		} else if err != nil {
			return
		}
		var proxy_port uint16
		proxy_port = uint16(port)
		proxy_ident := "srndv2"
		req_len := len(addr) + 1 + len(proxy_ident) + 1 + 8

		req := make([]byte, req_len)
		// pack request
		req[0] = '\x04'
		req[1] = '\x01'
		req[2] = byte(proxy_port & 0xff00 >> 8)
		req[3] = byte(proxy_port & 0x00ff)
		req[7] = '\x01'
		idx = 8

		proxy_ident_b := []byte(proxy_ident)
		addr_b := []byte(addr)

		var bi int
		for bi = range proxy_ident_b {
			req[idx] = proxy_ident_b[bi]
			idx += 1
		}
		idx += 1
		for bi = range addr_b {
			req[idx] = addr_b[bi]
			idx += 1
		}

		log.Println("dial out via proxy", proxy_addr)
		conn, err = net.Dial("tcp", proxy_addr)
		// send request
		_, err = conn.Write(req)
		resp := make([]byte, 8)

		// receive response
		_, err = conn.Read(resp)
		if resp[1] == '\x5a' {
			// success
			log.Println("connected to", addr)
		} else {
			log.Println("failed to connect to", addr)
			conn.Close()
			conn = nil
			err = errors.New("failed to connect via proxy")
			return
		}
	}
	return
}

func (self *NNTPDaemon) persistFeed(conf FeedConfig, mode string) {
	for {
		if self.running {
			conn, err := self.dialOut(conf.proxy_type, conf.proxy_addr, conf.addr)
			if err != nil {
				time.Sleep(time.Second * 5)
				continue
			}
			nntp := createNNTPConnection(conf.addr)
			nntp.policy = conf.policy
			nntp.name = conf.name + "-" + mode
			stream, reader, use_tls, err := nntp.outboundHandshake(textproto.NewConn(conn), &conf)
			if err == nil {
				if mode == "reader" && !reader {
					log.Println(nntp.name, "we don't support reader on this feed, dropping")
					return
				}
				self.register_outfeed <- nntp
				nntp.runConnection(self, false, stream, reader, use_tls, mode, conn, &conf)
				self.deregister_outfeed <- nntp

			} else {
				log.Println("error doing outbound hanshake", err)
			}
		}
		time.Sleep(1 * time.Second)
	}
}

// do a oneshot pull based sync with another server
func (self *NNTPDaemon) syncPull(proxy_type, proxy_addr, remote_addr string) {
	c, err := self.dialOut(proxy_type, proxy_addr, remote_addr)
	if err == nil {
		conn := textproto.NewConn(c)
		// we connected
		nntp := createNNTPConnection(remote_addr)
		nntp.name = remote_addr + "-sync"
		// do handshake
		_, reader, _, err := nntp.outboundHandshake(conn, nil)

		if err != nil {
			log.Println("failed to scrape server", err)
		}
		if reader {
			// we can do it
			err = nntp.scrapeServer(self, conn)
			if err == nil {
				// we succeeded
				log.Println(nntp.name, "Scrape successful")
				nntp.Quit(conn)
				conn.Close()
			} else {
				// we failed
				log.Println(nntp.name, "scrape failed", err)
				conn.Close()
			}
		} else if err == nil {
			// we can't do it
			log.Println(nntp.name, "does not support reader mode, cancel scrape")
			nntp.Quit(conn)
		} else {
			// error happened
			log.Println(nntp.name, "error occurred when scraping", err)
		}
	}
}

// run daemon
func (self *NNTPDaemon) Run() {

	self.bind_addr = self.conf.daemon["bind"]

	listener, err := net.Listen("tcp", self.bind_addr)
	if err != nil {
		log.Fatal("failed to bind to", self.bind_addr, err)
	}
	self.listener = listener
	log.Printf("SRNd NNTPD bound at %s", listener.Addr())

	self.register_outfeed = make(chan nntpConnection)
	self.deregister_outfeed = make(chan nntpConnection)
	self.infeed = make(chan NNTPMessage, 1024)
	self.infeed_load = make(chan string, 1024)
	self.send_all_feeds = make(chan ArticleEntry, 1024)
	self.feeds = make(map[string]nntpConnection)
	self.ask_for_article = make(chan ArticleEntry, 1024)

	self.expire = createExpirationCore(self.database, self.store)
	self.sync_on_start = self.conf.daemon["sync_on_start"] == "1"
	self.debug = self.conf.daemon["log"] == "debug"
	self.instance_name = self.conf.daemon["instance_name"]
	self.allow_anon = self.conf.daemon["allow_anon"] == "1"
	self.allow_anon_attachments = self.conf.daemon["allow_anon_attachments"] == "1"
	self.allow_attachments = self.conf.daemon["allow_attachments"] == "1"

	if self.debug {
		log.Println("debug mode activated")
	}

	// do we enable the frontend?
	if self.conf.frontend["enable"] == "1" {
		log.Printf("frontend %s enabled", self.conf.frontend["name"])
<<<<<<< HEAD

		cache_host := self.conf.cache["host"]
		cache_port := self.conf.cache["port"]
		cache_user := self.conf.cache["user"]
		cache_passwd := self.conf.cache["password"]
		self.cache = NewCache(self.conf.cache["type"], cache_host, cache_port, cache_user, cache_passwd, self.conf.frontend, self.database, self.store)

		http_frontend := NewHTTPFrontend(&self, self.cache, self.conf.frontend, self.conf.worker["url"])
=======
		self.cache = NewCache(self.conf.cache["type"], self.conf.frontend, self.database, self.store)
		http_frontend := NewHTTPFrontend(self, self.cache, self.conf.frontend, self.conf.worker["url"])
>>>>>>> be801363
		if self.conf.frontend["json-api"] == "1" {

		}
		nntp_frontend := NewNNTPFrontend(self, self.conf.frontend["nntp"])
		self.frontend = MuxFrontends(http_frontend, nntp_frontend)
		go self.frontend.Mainloop()
	}

	// set up admin user if it's specified in the config
	pubkey, ok := self.conf.frontend["admin_key"]
	if ok {
		// TODO: check for valid format
		log.Println("add admin key", pubkey)
		err = self.database.MarkModPubkeyGlobal(pubkey)
		if err != nil {
			log.Printf("failed to add admin mod key, %s", err)
		}
	}

	log.Println("we have", len(self.conf.feeds), "feeds")

	defer self.listener.Close()
	// run expiration mainloop
	go self.expire.Mainloop()
	// we are now running
	self.running = true
	// persist outfeeds
	for idx := range self.conf.feeds {
		f := self.conf.feeds[idx]
		go self.persistFeed(f, "reader")
		go self.persistFeed(f, "stream")
		if f.sync {
			// this feed wants to sync
			// fire off a 1 time sync
			go self.syncPull(f.proxy_type, f.proxy_addr, f.addr)
		}
	}
	// start accepting incoming connections
	go self.acceptloop()

	go func() {
		// if we have no initial posts create one
		if self.database.ArticleCount() == 0 {
			nntp := newPlaintextArticle("welcome to nntpchan, this post was inserted on startup automatically", "system@"+self.instance_name, "Welcome to NNTPChan", "system", self.instance_name, genMessageID(self.instance_name), "overchan.test")
			nntp.Pack()
			file := self.store.CreateTempFile(nntp.MessageID())
			if file != nil {
				err := self.store.WriteMessage(nntp, file)
				file.Close()
				if err == nil {
					self.infeed <- nntp
				} else {
					log.Println("failed to create startup messge?", err)
				}
			}
		}
	}()

	// get all pending articles from infeed and load them
	go func() {
		f, err := os.Open(self.store.TempDir())
		if err == nil {
			names, err := f.Readdirnames(0)
			if err == nil {
				for _, name := range names {
					self.infeed_load <- name
				}
			}
		}

	}()

	if self.sync_on_start {
		go func() {
			// wait 10 seconds for feeds to establish
			time.Sleep(10 * time.Second)
			for _, article := range self.database.GetAllArticles() {
				self.send_all_feeds <- article
			}
		}()
	}

	// if we have no frontend this does nothing
	if self.frontend != nil {
		go self.pollfrontend()
	}
	go self.pollinfeed()
	go self.pollmessages()
	self.polloutfeeds()
}

func (self *NNTPDaemon) pollfrontend() {
	chnl := self.frontend.NewPostsChan()
	for {
		nntp := <-chnl
		// new post from frontend
		log.Println("frontend post", nntp.MessageID())
		self.infeed <- nntp
	}
}
func (self *NNTPDaemon) pollinfeed() {
	for {
		msgid := <-self.infeed_load
		log.Println("load from infeed", msgid)
		msg := self.store.ReadTempMessage(msgid)
		if msg != nil {
			self.infeed <- msg
		}
	}
}

func (self *NNTPDaemon) polloutfeeds() {

	for {
		select {

		case outfeed := <-self.register_outfeed:
			log.Println("outfeed", outfeed.name, "registered")
			self.feeds[outfeed.name] = outfeed
		case outfeed := <-self.deregister_outfeed:
			log.Println("outfeed", outfeed.name, "de-registered")
			delete(self.feeds, outfeed.name)
		case nntp := <-self.send_all_feeds:
			if self.Federate() {
				log.Println("federate", nntp.MessageID())
				feeds := self.feeds
				for _, feed := range feeds {
					if feed.policy.AllowsNewsgroup(nntp.Newsgroup()) {
						if strings.HasSuffix(feed.name, "-stream") {
							log.Println("send", nntp.MessageID(), "to", feed.name)
							feed.stream <- nntpCHECK(nntp.MessageID())
						}
					} else {
						log.Println("not allowed", feed.name)
					}
				}
			}
		case nntp := <-self.ask_for_article:
			feeds := self.feeds
			for _, feed := range feeds {
				if feed.policy.AllowsNewsgroup(nntp.Newsgroup()) {
					if strings.HasSuffix(feed.name, "-reader") {
						log.Println("asking", feed.name, "for", nntp.MessageID(), "mode", feed.mode)
						feed.article <- nntp.MessageID()
					}
				}
			}
		}
	}
}

func (self *NNTPDaemon) pollmessages() {
	var chnl chan NNTPMessage
	modchnl := self.mod.MessageChan()
	if self.frontend != nil {
		chnl = self.frontend.PostsChan()
	}
	for {

		nntp := <-self.infeed
		// ammend path
		nntp.AppendPath(self.instance_name)
		msgid := nntp.MessageID()
		log.Println("daemon got", msgid)

		// store article and attachments
		// register with database
		// this also generates thumbnails
		self.store.StorePost(nntp)

		ref := nntp.Reference()
		if ref != "" && ValidMessageID(ref) && !self.database.HasArticleLocal(ref) {
			// we don't have the root post
			// generate it
			//log.Println("creating temp root post for", ref , "in", nntp.Newsgroup())
			//root := newPlaintextArticle("temporary placeholder", "lol@lol", "root post "+ref+" not found", "system", "temp", ref, nntp.Newsgroup())
			//self.store.StorePost(root)
		}

		// prepare for content rollover
		// fallback rollover
		rollover := 100

		group := nntp.Newsgroup()
		tpp, err := self.database.GetThreadsPerPage(group)
		ppb, err := self.database.GetPagesPerBoard(group)
		if err == nil {
			rollover = tpp * ppb
		}

		// roll over old content
		self.expire.ExpireGroup(group, rollover)
		// handle mod events
		if group == "ctl" {
			modchnl <- nntp
		}

		// queue to all outfeeds
		// XXX: blocking ?
		self.send_all_feeds <- ArticleEntry{msgid, group}
		// tell frontend
		// XXX: blocking ?
		if chnl != nil {
			if self.frontend.AllowNewsgroup(group) {
				chnl <- nntp
			} else {
				log.Println("frontend does not allow", group, "not sending")
			}
		}
	}
}

func (self *NNTPDaemon) acceptloop() {
	for {
		// accept
		conn, err := self.listener.Accept()
		if err != nil {
			log.Fatal(err)
		}
		// make a new inbound nntp connection handler
		hostname := ""
		if self.conf.crypto != nil {
			hostname = self.conf.crypto.hostname
		}
		nntp := createNNTPConnection(hostname)
		addr := conn.RemoteAddr()
		nntp.name = fmt.Sprintf("%s-inbound-feed", addr.String())
		c := textproto.NewConn(conn)
		// send banners and shit
		err = nntp.inboundHandshake(c)
		if err == nil {
			// run, we support stream and reader
			go nntp.runConnection(self, true, true, true, false, "stream", conn, nil)
		} else {
			log.Println("failed to send banners", err)
			c.Close()
		}
	}
}

func (self *NNTPDaemon) Federate() (federate bool) {
	federate = len(self.conf.feeds) > 0
	return
}

func (self *NNTPDaemon) GetOurTLSConfig() *tls.Config {
	return self.GetTLSConfig(self.conf.crypto.hostname)
}

func (self *NNTPDaemon) GetTLSConfig(hostname string) *tls.Config {
	cfg := self.tls_config
	return &tls.Config{
		ServerName:   hostname,
		CipherSuites: cfg.CipherSuites,
		RootCAs:      cfg.RootCAs,
		ClientCAs:    cfg.ClientCAs,
		Certificates: cfg.Certificates,
		ClientAuth:   cfg.ClientAuth,
	}
}

func (self *NNTPDaemon) RequireTLS() (require bool) {
	v, ok := self.conf.daemon["require_tls"]
	if ok {
		require = v == "1"
	}
	return
}

// return true if we can do tls
func (self *NNTPDaemon) CanTLS() (can bool) {
	can = self.tls_config != nil
	return
}

func (self *NNTPDaemon) Setup() {
	log.Println("checking for configs...")
	// check that are configs exist
	CheckConfig()
	log.Println("loading config...")
	// read the config
	self.conf = ReadConfig()
	if self.conf == nil {
		log.Fatal("failed to load config")
	}
	// validate the config
	log.Println("validating configs...")
	self.conf.Validate()
	log.Println("configs are valid")

	var err error

	db_host := self.conf.database["host"]
	db_port := self.conf.database["port"]
	db_user := self.conf.database["user"]
	db_passwd := self.conf.database["password"]

	// set up database stuff
	log.Println("connecting to database...")
	self.database = NewDatabase(self.conf.database["type"], self.conf.database["schema"], db_host, db_port, db_user, db_passwd)
	log.Println("ensure that the database is created...")
	self.database.CreateTables()

	// ensure tls stuff
	if self.conf.crypto != nil {
		self.tls_config, err = GenTLS(self.conf.crypto)
		if err != nil {
			log.Fatal("failed to initialize tls: ", err)
		}
	}

	// set up store
	log.Println("set up article store...")
	self.store = createArticleStore(self.conf.store, self.database)

	self.mod = modEngine{
		store:    self.store,
		database: self.database,
		chnl:     make(chan NNTPMessage, 1024),
	}
}<|MERGE_RESOLUTION|>--- conflicted
+++ resolved
@@ -291,7 +291,6 @@
 	// do we enable the frontend?
 	if self.conf.frontend["enable"] == "1" {
 		log.Printf("frontend %s enabled", self.conf.frontend["name"])
-<<<<<<< HEAD
 
 		cache_host := self.conf.cache["host"]
 		cache_port := self.conf.cache["port"]
@@ -300,10 +299,6 @@
 		self.cache = NewCache(self.conf.cache["type"], cache_host, cache_port, cache_user, cache_passwd, self.conf.frontend, self.database, self.store)
 
 		http_frontend := NewHTTPFrontend(&self, self.cache, self.conf.frontend, self.conf.worker["url"])
-=======
-		self.cache = NewCache(self.conf.cache["type"], self.conf.frontend, self.database, self.store)
-		http_frontend := NewHTTPFrontend(self, self.cache, self.conf.frontend, self.conf.worker["url"])
->>>>>>> be801363
 		if self.conf.frontend["json-api"] == "1" {
 
 		}
