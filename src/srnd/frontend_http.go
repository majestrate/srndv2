//
// frontend_http.go
//
// srnd http frontend implementation
//
package srnd

import (
  "github.com/dchest/captcha"
  "github.com/gorilla/mux"
  "github.com/gorilla/sessions"
<<<<<<< HEAD
  "github.com/majestrate/srndv2/src/nacl"
=======
  "github.com/gorilla/websocket"
>>>>>>> f347938c
  "bytes"
  "encoding/json"
  "fmt"
  "io"
  "log"
  "net"
  "net/http"
  "os"
  "path/filepath"
  "sort"
  "strings"
)


// regenerate a newsgroup page
type groupRegenRequest struct {
  // which newsgroup
  group string
  // page number
  page int
}

type httpFrontend struct {

  modui ModUI
  httpmux *mux.Router
  daemon *NNTPDaemon
  postchan chan NNTPMessage
  recvpostchan chan NNTPMessage
  bindaddr string
  name string

  webroot_dir string
  template_dir string
  static_dir string
  liveui_static_dir string
  
  regen_threads int
  attachments bool
  
  prefix string
  regenThreadChan chan string
  regenGroupChan chan groupRegenRequest
  ukkoChan chan bool
  
  store *sessions.CookieStore

  upgrader websocket.Upgrader
}

// do we allow this newsgroup?
func (self httpFrontend) AllowNewsgroup(group string) bool {
  // XXX: hardcoded nntp prefix
  // TODO: make configurable nntp prefix
  return strings.HasPrefix(group, "overchan.") && newsgroupValidFormat(group)
}

// try to delete root post's page
func (self httpFrontend) deleteThreadMarkup(root_post_id string) {
  fname :=  self.getFilenameForThread(root_post_id)
  log.Println("delete file", fname)
  os.Remove(fname)
}

func (self httpFrontend) getFilenameForThread(root_post_id string) string {
  fname := fmt.Sprintf("thread-%s.html", ShortHashMessageID(root_post_id))
  return filepath.Join(self.webroot_dir, fname)
}

func (self httpFrontend) getFilenameForBoardPage(boardname string, pageno int) string {
  fname := fmt.Sprintf("%s-%d.html", boardname, pageno)
  return filepath.Join(self.webroot_dir, fname)
}

func (self httpFrontend) NewPostsChan() chan NNTPMessage {
  return self.postchan
}

func (self httpFrontend) PostsChan() chan NNTPMessage {
  return self.recvpostchan
}

// regen every newsgroup
func (self httpFrontend) regenAll() {
  log.Println("regen all on http frontend")
  // tell to regen ukko first
  self.ukkoChan <- true
  // get all groups
  groups := self.daemon.database.GetAllNewsgroups()
  if groups != nil {
    for _, group := range groups {
      // send every thread for this group down the regen thread channel
      self.daemon.database.GetGroupThreads(group, self.regenThreadChan)
      self.regenerateBoard(group)
    }
  }
}


// regen every page of the board
func (self httpFrontend) regenerateBoard(group string) {
  // regen the entire board too
  pages := self.daemon.database.GetGroupPageCount(group)
  // regen all pages
  var page int64
  for ; page < pages ; page ++ {
    req := groupRegenRequest{group, int(page)}
    self.regenGroupChan <- req
  }
}

// regenerate a board page for newsgroup
func (self httpFrontend) regenerateBoardPage(newsgroup string, pageno int) {
  var err error
  var perpage int
  perpage, err = self.daemon.database.GetThreadsPerPage(newsgroup)
  if err != nil {
    log.Println("board regen fallback to default threads per page because", err)
    // fallback
    perpage = 10
  }
  board_page := self.daemon.database.GetGroupForPage(self.prefix, self.name, newsgroup, pageno, perpage)
  if board_page == nil {
    log.Println("failed to regen board", newsgroup)
    return
  }
  fname := self.getFilenameForBoardPage(newsgroup, pageno)
  wr, err := OpenFileWriter(fname)
  if err == nil {
    err = board_page.RenderTo(wr)
    wr.Close()
    if err != nil {
      log.Println("did not write board page",fname, err)
    }
  } else {
    log.Println("cannot open", fname, err)
  }
}

type boardPageRow struct {
  Board string
  Hour int64 
  Day int64 
  All int64 
}

type boardPageRows []boardPageRow

func (self boardPageRows) Len() int {
  return len(self)
}

func (self boardPageRows) Less(i, j int) bool {
  return self[i].Day > self[j].Day
}

func (self boardPageRows) Swap(i, j int) {
  self[i] , self[j] = self[j], self[i]
}

// regenerate the main index.html with boards list
// TODO: optimize
func (self httpFrontend) regenFrontPage() {
  // the graph for the front page
  var frontpage_graph boardPageRows

  db := self.daemon.database

  // top 50 boards
  top_count := 50
  
  // for each group
  groups := db.GetAllNewsgroups()
  for idx, group := range groups {
    if idx >= top_count {
      break
    }
    // posts per hour
    hour := db.CountPostsInGroup(group, 3600)
    // posts per day
    day := db.CountPostsInGroup(group, 86400)
    // posts total
    all := db.CountPostsInGroup(group, 0)
    frontpage_graph = append(frontpage_graph, boardPageRow{
      All: all,
      Day: day,
      Hour: hour,
      Board: group,
    })
  }
  wr, err := OpenFileWriter(filepath.Join(self.webroot_dir, "index.html"))
  if err != nil {
    log.Println("cannot render front page", err)
    return
  }

  param := make(map[string]interface{})
  sort.Sort(frontpage_graph)
  param["graph"] = frontpage_graph
  param["frontend"] = self.name
  param["totalposts"] = db.ArticleCount()
  _, err = io.WriteString(wr, renderTemplate("frontpage.mustache", param))
  if err != nil {
    log.Println("error writing front page", err)
  }
  wr.Close()
}

// regenerate the ukko page
func (self httpFrontend) regenUkko() {
  // get the last 5 bumped threads
  roots := self.daemon.database.GetLastBumpedThreads("", 5)
  var threads []ThreadModel
  for _, rootpost := range roots {
    // for each root post
    // get the last 5 posts
    post := self.daemon.database.GetPostModel(self.prefix, rootpost)
    if post == nil {
      log.Println("failed to get root post", rootpost)
      return
    }
    // TODO: hardcoded value
    posts := []PostModel{post.Truncate(512)}
    if self.daemon.database.ThreadHasReplies(rootpost) {
      repls := self.daemon.database.GetThreadReplyPostModels(self.prefix, rootpost, 5)
      if repls == nil {
        log.Println("failed to get replies for", rootpost)
        return
      }
      for _, repl := range repls {
        // truncate reply size
        posts = append(posts, repl.Truncate(512))
      }
    }
    threads = append(threads, thread{
      prefix: self.prefix,
      posts: posts,
    })
  }
  wr, err := OpenFileWriter(filepath.Join(self.webroot_dir, "ukko.html"))
  if err == nil {
    io.WriteString(wr, renderUkko(self.prefix, threads))
    wr.Close()
  } else {
    log.Println("error generating ukko", err)
  }
}

// regnerate a thread given the messageID of the root post
// TODO: don't load from store
func (self httpFrontend) regenerateThread(rootMessageID string) {
  // get the root post
  post := self.daemon.database.GetPostModel(self.prefix, rootMessageID)
  if post == nil {
    log.Println("failed to regen thread, root post is nil", rootMessageID)
    return
  }
  posts := []PostModel{post}
  // get replies
  if self.daemon.database.ThreadHasReplies(rootMessageID) {
    repls :=  self.daemon.database.GetThreadReplyPostModels(self.prefix, rootMessageID, 0)
    if repls == nil {
      log.Println("failed to regen thread, replies was nil for op", rootMessageID)
      return
    }
    posts = append(posts, repls...)
  }
  // the link that points back to the board index
  back_link := linkModel{
    text: "back to board index",
    link: fmt.Sprintf("%s%s-0.html", self.prefix, post.Board()),
  }
  // the links for this thread
  links := []LinkModel{back_link}
  // make thread model
  thread := thread{
    prefix: self.prefix,
    links: links,
    posts: posts,
  }
  // get filename for thread
  fname := self.getFilenameForThread(rootMessageID)
  // open writer for file
  wr, err := OpenFileWriter(fname)
  if err != nil {
    log.Println(err)
    return
  }
  // render the thread
  err = thread.RenderTo(wr)
  wr.Close()
  if err == nil {
  } else {
    log.Printf("failed to render %s", err)
  }  
}

func (self httpFrontend) poll() {
  chnl := self.PostsChan()
  modChnl := self.modui.MessageChan()
  for {
    select {
    case nntp := <- modChnl:
      // forward signed messages to daemon
      self.postchan <- nntp
    case nntp := <- chnl:
      // get root post and tell frontend to regen that thread
      if len(nntp.Reference()) > 0 {
        self.regenThreadChan <- nntp.Reference()
      } else {
        self.regenThreadChan <- nntp.MessageID()
      }
      // regen the newsgroup we're in
      // TODO: regen only what we need to
      pages := self.daemon.database.GetGroupPageCount(nntp.Newsgroup())
      // regen all pages
      var page int64
      for ; page < pages ; page ++ {
        req := groupRegenRequest{nntp.Newsgroup(), int(page)}
        self.regenGroupChan <- req
      }
      // regen ukko
      self.ukkoChan <- true
    }
  }
}

// select loop for channels
func (self httpFrontend) pollregen() {
  for {
    select {
      // listen for regen thread requests
    case msgid := <- self.regenThreadChan:
      self.regenerateThread(msgid)
      
      // listen for regen board requests
    case req := <- self.regenGroupChan:
      self.regenerateBoardPage(req.group, req.page)
    }
  }
}


func (self httpFrontend) pollukko() {
  for {
    _ : <- self.ukkoChan
    self.regenUkko()
    self.regenFrontPage()
  }
}

// create a new captcha, return as json object
func (self httpFrontend) new_captcha_json(wr http.ResponseWriter, r *http.Request) {
  captcha_id := captcha.New()
  resp := make(map[string]string)
  // the captcha id
  resp["id"] = captcha_id
  // url of the image
  resp["url"] = fmt.Sprintf("%s%s.png", self.prefix, captcha_id)
  enc := json.NewEncoder(wr)
  enc.Encode(resp)
}

// handle a request to the websocket ui
func (self httpFrontend) handle_liveui(wr http.ResponseWriter, r *http.Request) {
  ws, err := self.upgrader.Upgrade(wr, r, nil)
  if err == nil {
    // we upgraded fine
    // make a connection
    //conn := createConnection(ws)

    // reader loop
    go func() {
      for {

          ws.Close()
          return
      }
    }()
    
    for {
      select {
      //case json_data := <- conn.to_daemon_chan:
      //case msg := <- conn.from_daemon_chan:
      //  err := ws.WriteJSON(msg)
        
      }
    }
  }
}


// write out a json object of the liveui's options
// this includes site prefix so the js ui knows where it is
func (self httpFrontend) handle_liveui_options(wr http.ResponseWriter, r *http.Request) {
  resp := make(map[string]string)
  resp["prefix"] = self.prefix
  enc := json.NewEncoder(wr)
  enc.Encode(resp)
}

func (self httpFrontend) handle_liveui_index(wr http.ResponseWriter, r *http.Request) {
  io.WriteString(wr, renderTemplate("live.mustache", map[string]string{ "prefix" : self.prefix }))
}

// handle new post via http request for a board
func (self httpFrontend) handle_postform(wr http.ResponseWriter, r *http.Request, board string) {

  // always lower case newsgroups
  board = strings.ToLower(board)
  
  // post fail message
  post_fail := ""
  captcha_solved := false

  // post message
  msg := ""
  
  // the nntp message
  var nntp nntpArticle
  nntp.headers = make(ArticleHeaders)


  // tripcode private key
  var tripcode_privkey []byte



  // encrypt IP Addresses
  // when a post is recv'd from a frontend, the remote address is given its own symetric key that the local srnd uses to encrypt the address with, for privacy
  // when a mod event is fired, it includes the encrypted IP address and the symetric key that frontend used to encrypt it, thus allowing others to determine the IP address
  // each stnf will optinally comply with the mod event, banning the address from being able to post from that frontend
  // this will be done eventually but for now that requires too much infrastrucutre, let's go with regular IP Addresses for now.
  
  // get the "real" ip address from the request

  address , _, err := net.SplitHostPort(r.RemoteAddr)
  // TODO: have in config upstream proxy ip and check for that
  if strings.HasPrefix(address, "127.") {
    // if it's loopback check headers for reverse proxy headers
    // TODO: make sure this isn't a tor user being sneaky
    address = getRealIP(r.Header.Get("X-Real-IP"))
  }
    
  // check for banned
  if len(address) > 0 {
    banned, err :=  self.daemon.database.CheckIPBanned(address)
    if err == nil {
      if banned {
        wr.WriteHeader(403)
        // TODO: ban messages
        io.WriteString(wr,  "nigguh u banned.")
        return
      }
    } else {
      wr.WriteHeader(500)
      io.WriteString(wr, "error checking for ban: ")
      io.WriteString(wr, err.Error())
      return
    }
  }
  if len(address) == 0 {
    address = "Tor"
  }
  if ! strings.HasPrefix(address, "127.") {
    // set the ip address of the poster to be put into article headers
    // if we cannot determine it, i.e. we are on Tor/i2p, this value is not set
    if address == "Tor" {
      nntp.headers.Set("X-Tor-Poster", "1")
    } else {
      address, err = self.daemon.database.GetEncAddress(address)
      nntp.headers.Set("X-Encrypted-IP", address)
      // TODO: add x-tor-poster header for tor exits
    }
  }
  
  // if we don't have an address for the poster try checking for i2p httpd headers
  address = r.Header.Get("X-I2P-DestHash")
  // TODO: make sure this isn't a Tor user being sneaky
  if len(address) > 0 {
    nntp.headers.Set("X-I2P-DestHash", address)
  }
  

  // set newsgroup
  nntp.headers.Set("Newsgroups", board)
  
  // redirect url
  url := self.prefix
  // mime part handler
  var part_buff bytes.Buffer
  mp_reader, err := r.MultipartReader()
  if err != nil {
    errmsg := fmt.Sprintf("httpfrontend post handler parse multipart POST failed: %s", err)
    log.Println(errmsg)
    wr.WriteHeader(500)
    io.WriteString(wr, errmsg)
    return
  }
  for {
    part, err := mp_reader.NextPart()
    if err == nil {
      // get the name of the part
      partname := part.FormName()

      // read part for attachment
      if partname == "attachment" && self.attachments {
        log.Println("attaching file...")
        att := readAttachmentFromMimePart(part)
        nntp = nntp.Attach(att).(nntpArticle)
        continue
      }

      io.Copy(&part_buff, part)
      
      // check for values we want
      if partname == "subject" {
        subject := part_buff.String()
        if len(subject) == 0 {
          subject = "None"
        }
        nntp.headers.Set("Subject", subject)
        if isSage(subject) {
          nntp.headers.Set("X-Sage", "1")
        }
      } else if partname == "name" {
        name := part_buff.String()
        if len(name) == 0 {
          name = "Anonymous"
        } else {
          idx := strings.Index(name, "#")
          // tripcode
          if idx >= 0 {
            tripcode_privkey = parseTripcodeSecret(name[idx+1:])
            name = name[:idx]
          }
        }
        nntp.headers.Set("From", nntpSanitize(fmt.Sprintf("%s <%s@%s>", name, name, self.name)))
        nntp.headers.Set("Message-ID", genMessageID(self.name))
      } else if partname == "message" {
        msg = part_buff.String()
      } else if partname == "reference" {
        ref := part_buff.String()
        if len(ref) == 0 {
          url = fmt.Sprintf("%s.html", board)
        } else if ValidMessageID(ref) {
          if self.daemon.database.HasArticleLocal(ref) {
            nntp.headers.Set("References", ref)
            url = fmt.Sprintf("thread-%s.html", ShortHashMessageID(ref))
          } else {
            // no such article
            url = fmt.Sprintf("%s.html", board)
            post_fail += "we don't have "
            post_fail += ref
            post_fail += "locally, can't reply. "
          }
        } else {
          post_fail += "invalid reference: "
          post_fail += ref
          post_fail += ", not posting. "
        }
          

      } else if partname == "captcha" {
        captcha_solution := part_buff.String()
        s, err := self.store.Get(r, self.name)
        captcha_id , ok := s.Values["captcha_id"]
        if err == nil && ok {
          if captcha.VerifyString(captcha_id.(string), captcha_solution) {
            // captcha is valid
            captcha_solved = true
          } else {
            // captcha is not valid
            post_fail += "failed captcha. "
          }
        } else {
          post_fail += "enable cookies. "
        }
      }
      // we done
      // reset buffer for reading parts
      part_buff.Reset()
      // close our part
      part.Close()
    } else {
      if err != io.EOF {
        errmsg := fmt.Sprintf("httpfrontend post handler error reading multipart: %s", err)
        log.Println(errmsg)
        wr.WriteHeader(500)
        io.WriteString(wr, errmsg)
        return
      }
      break
    }
  }


  // make error template param
  resp_map := make(map[string]string)
  resp_map["redirect_url"] = self.prefix + url

  if len(nntp.attachments) == 0 && len(msg) == 0 {
    post_fail += "no message. "
  }

  if ! captcha_solved {
    post_fail += "no captcha."
  }
  
  if len(post_fail) > 0 {
    wr.WriteHeader(200)
    resp_map["reason"] = post_fail
    io.WriteString(wr, renderTemplate("post_fail.mustache", resp_map))
    return
  }
  // set message
  nntp.message = createPlaintextAttachment(msg)
  // set date
  nntp.headers.Set("Date", timeNowStr())
  // append path from frontend
  nntp.AppendPath(self.name)
  // send message off to daemon
  log.Printf("uploaded %d attachments", len(nntp.Attachments()))
  nntp.Pack()

  // sign if needed
  if len(tripcode_privkey) == nacl.CryptoSignSecretLen() {
    nntp, err = signArticle(nntp, tripcode_privkey)
    if err != nil {
      // wtf? error!?
      log.Println("error signing", err)
      wr.WriteHeader(500)
      io.WriteString(wr, err.Error())
      return 
    }
  }
  // XXX: write it temp instead
  // self.postchan <- nntp
  f := self.daemon.store.CreateTempFile(nntp.MessageID())
  if f != nil {
    nntp.WriteTo(f, "\n")
    f.Close()
  }
  self.daemon.infeed_load <- nntp.MessageID()

  // send success reply
  wr.WriteHeader(200)
  // determine the root post so we can redirect to the thread for it
  msg_id := nntp.headers.Get("References", nntp.MessageID())
  // render response as success
  url = fmt.Sprintf("%sthread-%s.html", self.prefix, ShortHashMessageID(msg_id))
  io.WriteString(wr, renderTemplate("post_success.mustache", map[string]string {"message_id" : nntp.MessageID(), "redirect_url" : url}))
}



// handle posting / postform
func (self httpFrontend) handle_poster(wr http.ResponseWriter, r *http.Request) {
  path := r.URL.Path
  var board string
  // extract board
  parts := strings.Count(path, "/")
  if parts > 1 {
    board = strings.Split(path, "/")[2]
  }
  
  // this is a POST request
  if r.Method == "POST" && self.AllowNewsgroup(board) && newsgroupValidFormat(board) {
    self.handle_postform(wr, r, board)
  } else {
    wr.WriteHeader(403)
    io.WriteString(wr, "Nope")
  }
}

func (self httpFrontend) new_captcha(wr http.ResponseWriter, r *http.Request) {
  s , err := self.store.Get(r, self.name)
  if err == nil {
    captcha_id := captcha.New()
    s.Values["captcha_id"] = captcha_id
    s.Save(r, wr)
    redirect_url := fmt.Sprintf("%scaptcha/%s.png", self.prefix, captcha_id)

    // redirect to the image
    http.Redirect(wr, r, redirect_url, 302)
  } else {
    // todo: send a "this is broken" image
    wr.WriteHeader(500)
  }
}

func (self httpFrontend) Mainloop() {
  EnsureDir(self.webroot_dir)
  if ! CheckFile(self.template_dir) {
    log.Fatalf("no such template folder %s", self.template_dir)
  }

  threads := self.regen_threads 

  // check for invalid number of threads
  if threads <= 0 {
    threads = 1
  }
  
  // set up handler mux
  self.httpmux = mux.NewRouter()
  
  // create mod ui
  self.modui = createHttpModUI(self)

  // modui handlers
  self.httpmux.Path("/mod/").HandlerFunc(self.modui.ServeModPage).Methods("GET")
  self.httpmux.Path("/mod/keygen").HandlerFunc(self.modui.HandleKeyGen).Methods("GET")
  self.httpmux.Path("/mod/login").HandlerFunc(self.modui.HandleLogin).Methods("POST")
  self.httpmux.Path("/mod/del/{article_hash}").HandlerFunc(self.modui.HandleDeletePost).Methods("GET")
  self.httpmux.Path("/mod/ban/{address}").HandlerFunc(self.modui.HandleBanAddress).Methods("GET")
  self.httpmux.Path("/mod/unban/{address}").HandlerFunc(self.modui.HandleUnbanAddress).Methods("GET")
  self.httpmux.Path("/mod/addkey/{pubkey}").HandlerFunc(self.modui.HandleAddPubkey).Methods("GET")
  self.httpmux.Path("/mod/delkey/{pubkey}").HandlerFunc(self.modui.HandleDelPubkey).Methods("GET")
  // webroot handler
  self.httpmux.Path("/").Handler(http.FileServer(http.Dir(self.webroot_dir)))
  self.httpmux.Path("/thm/{f}").Handler(http.FileServer(http.Dir(self.webroot_dir)))
  self.httpmux.Path("/img/{f}").Handler(http.FileServer(http.Dir(self.webroot_dir)))
  self.httpmux.Path("/{f}.html").Handler(http.FileServer(http.Dir(self.webroot_dir)))
  self.httpmux.Path("/static/{f}").Handler(http.FileServer(http.Dir(self.static_dir)))
  // post handler
  self.httpmux.Path("/post/{f}").HandlerFunc(self.handle_poster).Methods("POST")
  // captcha handlers
  self.httpmux.Path("/captcha/img").HandlerFunc(self.new_captcha).Methods("GET")
  self.httpmux.Path("/captcha/{f}").Handler(captcha.Server(350, 175)).Methods("GET")
  self.httpmux.Path("/captcha/new.json").HandlerFunc(self.new_captcha_json).Methods("GET")
  // liveui handlers

  self.httpmux.Path("/live/").HandlerFunc(self.handle_liveui_index).Methods("GET")
  self.httpmux.Path("/live/options").HandlerFunc(self.handle_liveui_options).Methods("GET")
  self.httpmux.Path("/live/ws").HandlerFunc(self.handle_liveui).Methods("GET")



  
  // make regen threads
  for threads > 0 {    
    go self.pollregen()
    threads -- 
  }

  // poll for ukko regen
  go self.pollukko()
  
  // poll channels
  go self.poll()
  
  // trigger regen
  go self.regenAll()

  // start webserver here
  log.Printf("frontend %s binding to %s", self.name, self.bindaddr)
  
  err := http.ListenAndServe(self.bindaddr, self.httpmux)
  if err != nil {
    log.Fatalf("failed to bind frontend %s %s", self.name, err)
  }
}

func (self httpFrontend) Regen(msg ArticleEntry) {
  self.regenThreadChan <- msg.MessageID()
  self.regenerateBoard(msg.Newsgroup())
  self.ukkoChan <- true
}


// create a new http based frontend
func NewHTTPFrontend(daemon *NNTPDaemon, config map[string]string) Frontend {
  var front httpFrontend
  front.daemon = daemon
  front.attachments = mapGetInt(config, "allow_files", 1) == 1
  front.bindaddr = config["bind"]
  front.name = config["name"]
  front.webroot_dir = config["webroot"]
  front.static_dir = config["static_files"]
  front.template_dir = config["templates"]
  front.prefix = config["prefix"]
  front.regen_threads = mapGetInt(config, "regen_threads", 1)
  front.store = sessions.NewCookieStore([]byte(config["api-secret"]))
  front.store.Options = &sessions.Options{
    // TODO: detect http:// etc in prefix
    Path: front.prefix,
    MaxAge: 600,
  }
  front.postchan = make(chan NNTPMessage, 16)
  front.recvpostchan = make(chan NNTPMessage, 16)
  front.regenThreadChan = make(chan string, 16)
  front.regenGroupChan = make(chan groupRegenRequest, 8)
  front.ukkoChan = make(chan bool)
  return front
}<|MERGE_RESOLUTION|>--- conflicted
+++ resolved
@@ -9,11 +9,7 @@
   "github.com/dchest/captcha"
   "github.com/gorilla/mux"
   "github.com/gorilla/sessions"
-<<<<<<< HEAD
-  "github.com/majestrate/srndv2/src/nacl"
-=======
   "github.com/gorilla/websocket"
->>>>>>> f347938c
   "bytes"
   "encoding/json"
   "fmt"
